<<<<<<< HEAD
*   `number_to_percentage` does not crash with `Float::NAN` or `Float::INFINITY`
    as input when `precision: 0` is used.

    Fixes #19227.

    *Yves Senn*

*   Default translations that have a lower precedence than an html safe default,
=======
## Rails 4.2.1 (March 19, 2014) ##

*   Default translations that have a lower precidence than an html safe default,
>>>>>>> f1ccb2e6
    but are not themselves safe, should not be marked as html_safe.

    *Justin Coyne*

*   Added an explicit error message, in `ActionView::PartialRenderer`
    for partial `rendering`, when the value of option `as` has invalid characters.

    *Angelo Capilleri*


## Rails 4.2.0 (December 20, 2014) ##

*   Local variable in a partial is now available even if a falsy value is
    passed to `:object` when rendering a partial.

    Fixes #17373.

    *Agis Anastasopoulos*

*   Add support for `:enforce_utf8` option in `form_for`.

    This is the same option that was added in 06388b0 to `form_tag` and allows
    users to skip the insertion of the UTF8 enforcer tag in a form.

    * claudiob *

*   Fix a bug that <%= foo(){ %> and <%= foo()do %> in view templates were not regarded
    as Ruby block calls.

    * Akira Matsuda *

*   Update `select_tag` to work correctly with `:include_blank` option passing a string.

    Fixes #16483.

    *Frank Groeneveld*

*   Changed the meaning of `render "foo/bar"`.

    Previously, calling `render "foo/bar"` in a controller action is equivalent
    to `render file: "foo/bar"`. In Rails 4.2, this has been changed to mean
    `render template: "foo/bar"` instead. If you need to render a file, please
    change your code to use the explicit form (`render file: "foo/bar"`) instead.

    *Jeremy Jackson*

*   Add support for ARIA attributes in tags.

    Example:

        <%= f.text_field :name, aria: { required: "true", hidden: "false" } %>

    now generates:

         <input aria-hidden="false" aria-required="true" id="user_name" name="user[name]" type="text">

    *Paola Garcia Casadiego*

*   Provide a `builder` object when using the `label` form helper in block form.

    The new `builder` object responds to `translation`, allowing I18n fallback support
    when you want to customize how a particular label is presented.

    *Alex Robbin*

*   Add I18n support for input/textarea placeholder text.

    Placeholder I18n follows the same convention as `label` I18n.

    *Alex Robbin*

*   Fix that render layout: 'messages/layout' should also be added to the dependency tracker tree.

    *DHH*

*   Add `PartialIteration` object used when rendering collections.

    The iteration object is available as the local variable
    `#{template_name}_iteration` when rendering partials with collections.

    It gives access to the `size` of the collection being iterated over,
    the current `index` and two convenience methods `first?` and `last?`.

    *Joel Junström*, *Lucas Uyezu*

*   Return an absolute instead of relative path from an asset url in the case
    of the `asset_host` proc returning nil.

    *Jolyon Pawlyn*

*   Fix `html_escape_once` to properly handle hex escape sequences (e.g. &#x1a2b;).

    *John F. Douthat*

*   Added String support for min and max properties for date field helpers.

    *Todd Bealmear*

*   The `highlight` helper now accepts a block to be used instead of the `highlighter`
    option.

    *Lucas Mazza*

*   The `except` and `highlight` helpers now accept regular expressions.

    *Jan Szumiec*

*   Flatten the array parameter in `safe_join`, so it behaves consistently with
    `Array#join`.

    *Paul Grayson*

*   Honor `html_safe` on array elements in tag values, as we do for plain string
    values.

    *Paul Grayson*

*   Add `ActionView::Template::Handler.unregister_template_handler`.

    It performs the opposite of `ActionView::Template::Handler.register_template_handler`.

    *Zuhao Wan*

*   Bring `cache_digest` rake tasks up-to-date with the latest API changes.

    *Jiri Pospisil*

*   Allow custom `:host` option to be passed to `asset_url` helper that
    overwrites `config.action_controller.asset_host` for particular asset.

    *Hubert Łępicki*

*   Deprecate `AbstractController::Base.parent_prefixes`.
    Override `AbstractController::Base.local_prefixes` when you want to change
    where to find views.

    *Nick Sutterer*

*   Take label values into account when doing I18n lookups for model attributes.

    The following:

        # form.html.erb
        <%= form_for @post do |f| %>
          <%= f.label :type, value: "long" %>
        <% end %>

        # en.yml
        en:
          activerecord:
            attributes:
              post/long: "Long-form Post"

    Used to simply return "long", but now it will return "Long-form
    Post".

    *Joshua Cody*

*   Change `asset_path` to use File.join to create proper paths:

    Before:

        https://some.host.com//assets/some.js

    After:

        https://some.host.com/assets/some.js

    *Peter Schröder*

*   Change `favicon_link_tag` default mimetype from `image/vnd.microsoft.icon` to
    `image/x-icon`.

    Before:

        # => favicon_link_tag 'myicon.ico'
        <link href="/assets/myicon.ico" rel="shortcut icon" type="image/vnd.microsoft.icon" />

    After:

        # => favicon_link_tag 'myicon.ico'
        <link href="/assets/myicon.ico" rel="shortcut icon" type="image/x-icon" />

    *Geoffroy Lorieux*

*   Remove wrapping div with inline styles for hidden form fields.

    We are dropping HTML 4.01 and XHTML strict compliance since input tags directly
    inside a form are valid HTML5, and the absence of inline styles help in validating
    for Content Security Policy.

    *Joost Baaij*

*   `collection_check_boxes` respects `:index` option for the hidden field name.

    Fixes #14147.

    *Vasiliy Ermolovich*

*   `date_select` helper with option `with_css_classes: true` does not overwrite other classes.

    *Izumi Wong-Horiuchi*

*   `number_to_percentage` does not crash with `Float::NAN` or `Float::INFINITY`
    as input.

    Fixes #14405.

    *Yves Senn*

*   Add `include_hidden` option to `collection_check_boxes` helper.

    *Vasiliy Ermolovich*

*   Fixed a problem where the default options for the `button_tag` helper are not
    applied correctly.

    Fixes #14254.

    *Sergey Prikhodko*

*   Take variants into account when calculating template digests in ActionView::Digestor.

    The arguments to ActionView::Digestor#digest are now being passed as a hash
    to support variants and allow more flexibility in the future. The support for
    regular (required) arguments is deprecated and will be removed in Rails 5.0 or later.

    *Piotr Chmolowski, Łukasz Strzałkowski*

Please check [4-1-stable](https://github.com/rails/rails/blob/4-1-stable/actionview/CHANGELOG.md) for previous changes.<|MERGE_RESOLUTION|>--- conflicted
+++ resolved
@@ -1,4 +1,3 @@
-<<<<<<< HEAD
 *   `number_to_percentage` does not crash with `Float::NAN` or `Float::INFINITY`
     as input when `precision: 0` is used.
 
@@ -6,12 +5,10 @@
 
     *Yves Senn*
 
+
+## Rails 4.2.1 (March 19, 2015) ##
+
 *   Default translations that have a lower precedence than an html safe default,
-=======
-## Rails 4.2.1 (March 19, 2014) ##
-
-*   Default translations that have a lower precidence than an html safe default,
->>>>>>> f1ccb2e6
     but are not themselves safe, should not be marked as html_safe.
 
     *Justin Coyne*
