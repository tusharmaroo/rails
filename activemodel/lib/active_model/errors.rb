# -*- coding: utf-8 -*-

require 'active_support/core_ext/array/conversions'
require 'active_support/core_ext/string/inflections'
require 'active_support/core_ext/object/blank'

module ActiveModel
  # == Active Model Errors
  #
  # Provides a modified +Hash+ that you can include in your object
  # for handling error messages and interacting with Action Pack helpers.
  #
  # A minimal implementation could be:
  #
  #   class Person
  #
  #     # Required dependency for ActiveModel::Errors
  #     extend ActiveModel::Naming
  #
  #     def initialize
  #       @errors = ActiveModel::Errors.new(self)
  #     end
  #
  #     attr_accessor :name
  #     attr_reader   :errors
  #
  #     def validate!
  #       errors.add(:name, "can not be nil") if name == nil
  #     end
  #
  #     # The following methods are needed to be minimally implemented
  #
  #     def read_attribute_for_validation(attr)
  #       send(attr)
  #     end
  #
  #     def Person.human_attribute_name(attr, options = {})
  #       attr
  #     end
  #
  #     def Person.lookup_ancestors
  #       [self]
  #     end
  #
  #   end
  #
  # The last three methods are required in your object for Errors to be
  # able to generate error messages correctly and also handle multiple
  # languages. Of course, if you extend your object with ActiveModel::Translation
  # you will not need to implement the last two. Likewise, using
  # ActiveModel::Validations will handle the validation related methods
  # for you.
  #
  # The above allows you to do:
  #
  #   p = Person.new
  #   person.validate!            # => ["can not be nil"]
  #   person.errors.full_messages # => ["name can not be nil"]
  #   # etc..
  class Errors
    include Enumerable

    CALLBACKS_OPTIONS = [:if, :unless, :on, :allow_nil, :allow_blank, :strict]

    attr_reader :messages

    # Pass in the instance of the object that is using the errors object.
    #
    #   class Person
    #     def initialize
    #       @errors = ActiveModel::Errors.new(self)
    #     end
    #   end
    def initialize(base)
      @base     = base
      @messages = {}
    end

    def initialize_dup(other) #:nodoc:
      @messages = other.messages.dup
      super
    end

    # Clear the error messages.
    #
    #   person.errors.full_messages # => ["name can not be nil"]
    #   person.errors.clear
    #   person.errors.full_messages # => []
    def clear
      messages.clear
    end

<<<<<<< HEAD
    # Do the error messages include an error with key +error+?
    def include?(attribute)
      (v = messages[attribute]) && v.any?
=======
    # Returns +true+ if the error messages include an error for the given key
    # +attribute+, +false+ otherwise.
    #
    #   person.errors.messages        # => { :name => ["can not be nil"] }
    #   person.errors.include?(:name) # => true
    #   person.errors.include?(:age)  # => false
    def include?(error)
      (v = messages[error]) && v.any?
>>>>>>> 32c28e82
    end
    # aliases include?
    alias :has_key? :include?

    # Get messages for +key+.
    #
    #   person.errors.messages   # => { :name => ["can not be nil"] }
    #   person.errors.get(:name) # => ["can not be nil"]
    #   person.errors.get(:age)  # => nil
    def get(key)
      messages[key]
    end

    # Set messages for +key+ to +value+.
    #
    #   person.errors.get(:name) # => ["can not be nil"]
    #   person.errors.set(:name, ["can't be nil"])
    #   person.errors.get(:name) # => ["can't be nil"]
    def set(key, value)
      messages[key] = value
    end

    # Delete messages for +key+. Returns the deleted messages.
    #
    #   person.errors.get(:name)    # => ["can not be nil"]
    #   person.errors.delete(:name) # => ["can not be nil"]
    #   person.errors.get(:name)    # => nil
    def delete(key)
      messages.delete(key)
    end

    # When passed a symbol or a name of a method, returns an array of errors
    # for the method.
    #
    #   person.errors[:name]  # => ["can not be nil"]
    #   person.errors['name'] # => ["can not be nil"]
    def [](attribute)
      get(attribute.to_sym) || set(attribute.to_sym, [])
    end

    # Adds to the supplied attribute the supplied error message.
    #
    #   person.errors[:name] = "must be set"
    #   person.errors[:name] # => ['must be set']
    def []=(attribute, error)
      self[attribute] << error
    end

    # Iterates through each error key, value pair in the error messages hash.
    # Yields the attribute and the error for that attribute. If the attribute
    # has more than one error message, yields once for each error message.
    #
    #   person.errors.add(:name, "can't be blank")
    #   person.errors.each do |attribute, error|
    #     # Will yield :name and "can't be blank"
    #   end
    #
    #   person.errors.add(:name, "must be specified")
    #   person.errors.each do |attribute, error|
    #     # Will yield :name and "can't be blank"
    #     # then yield :name and "must be specified"
    #   end
    def each
      messages.each_key do |attribute|
        self[attribute].each { |error| yield attribute, error }
      end
    end

    # Returns the number of error messages.
    #
    #   person.errors.add(:name, "can't be blank")
    #   person.errors.size # => 1
    #   person.errors.add(:name, "must be specified")
    #   person.errors.size # => 2
    def size
      values.flatten.size
    end

    # Returns all message values.
    #
    #   person.errors.messages # => { :name => ["can not be nil", "must be specified"] }
    #   person.errors.values   # => [["can not be nil", "must be specified"]]
    def values
      messages.values
    end

    # Returns all message keys.
    #
    #   person.errors.messages # => { :name => ["can not be nil", "must be specified"] }
    #   person.errors.keys     # => [:name]
    def keys
      messages.keys
    end

    # Returns an array of error messages, with the attribute name included.
    #
    #   person.errors.add(:name, "can't be blank")
    #   person.errors.add(:name, "must be specified")
    #   person.errors.to_a # => ["name can't be blank", "name must be specified"]
    def to_a
      full_messages
    end

    # Returns the number of error messages.
    #
    #   person.errors.add(:name, "can't be blank")
    #   person.errors.count # => 1
    #   person.errors.add(:name, "must be specified")
    #   person.errors.count # => 2
    def count
      to_a.size
    end

    # Returns +true+ if no errors are found, +false+ otherwise.
    # If the error message is a string it can be empty.
    #
    #   person.errors.full_messages # => ["name can not be nil"]
    #   person.errors.empty?        # => false
    def empty?
      all? { |k, v| v && v.empty? && !v.is_a?(String) }
    end
    # aliases empty?
    alias_method :blank?, :empty?

    # Returns an xml formatted representation of the Errors hash.
    #
    #   person.errors.add(:name, "can't be blank")
    #   person.errors.add(:name, "must be specified")
    #   person.errors.to_xml
    #   # =>
    #   #  <?xml version=\"1.0\" encoding=\"UTF-8\"?>
    #   #  <errors>
    #   #    <error>name can't be blank</error>
    #   #    <error>name must be specified</error>
    #   #  </errors>
    def to_xml(options={})
      to_a.to_xml({ :root => "errors", :skip_types => true }.merge!(options))
    end

    # Returns a Hash that can be used as the JSON representation for this
    # object. You can pass the <tt>:full_messages</tt> option. This determines
    # if the json object should contain full messages or not (false by default).
    #
    #   person.as_json                      # => { :name => ["can not be nil"] }
    #   person.as_json(full_messages: true) # => { :name => ["name can not be nil"] }
    def as_json(options=nil)
      to_hash(options && options[:full_messages])
    end

    # Returns a Hash of attributes with their error messages. If +full_messages+
    # is +true+, it will contain full messages (see +full_message+).
    #
    #   person.to_hash       # => { :name => ["can not be nil"] }
    #   person.to_hash(true) # => { :name => ["name can not be nil"] }
    def to_hash(full_messages = false)
      if full_messages
        messages = {}
        self.messages.each do |attribute, array|
          messages[attribute] = array.map { |message| full_message(attribute, message) }
        end
        messages
      else
        self.messages.dup
      end
    end

    # Adds +message+ to the error messages on +attribute+. More than one error
    # can be added to the same +attribute+. If no +message+ is supplied,
    # <tt>:invalid</tt> is assumed.
    #
    #   person.errors.add(:name)
    #   # => ["is invalid"]
    #   person.errors.add(:name, 'must be implemented')
    #   # => ["is invalid", "must be implemented"]
    #
    #   person.errors.messages
    #   # => { :name => ["must be implemented", "is invalid"] }
    #
    # If +message+ is a symbol, it will be translated using the appropriate
    # scope (see +generate_message+).
    #
    # If +message+ is a proc, it will be called, allowing for things like
    # <tt>Time.now</tt> to be used within an error.
    #
    # If the <tt>:strict</tt> option is set to true will raise
    # ActiveModel::StrictValidationFailed instead of adding the error.
    #
    #   person.errors.add(:name, nil, strict: true)
    #   # => ActiveModel::StrictValidationFailed: name is invalid
    #
    #   person.errors.messages # => {}
    def add(attribute, message = nil, options = {})
      message = normalize_message(attribute, message, options)
      if options[:strict]
        raise ActiveModel::StrictValidationFailed, full_message(attribute, message)
      end

      self[attribute] << message
    end

    # Will add an error message to each of the attributes in +attributes+
    # that is empty.
    #
    #   person.errors.add_on_empty(:name)
    #   person.errors.messages
    #   # => { :name => ["can't be empty"] }
    def add_on_empty(attributes, options = {})
      [attributes].flatten.each do |attribute|
        value = @base.send(:read_attribute_for_validation, attribute)
        is_empty = value.respond_to?(:empty?) ? value.empty? : false
        add(attribute, :empty, options) if value.nil? || is_empty
      end
    end

    # Will add an error message to each of the attributes in +attributes+ that
    # is blank (using Object#blank?).
    #
    #   person.errors.add_on_blank(:name)
    #   person.errors.messages
    #   # => { :name => ["can't be blank"] }
    def add_on_blank(attributes, options = {})
      [attributes].flatten.each do |attribute|
        value = @base.send(:read_attribute_for_validation, attribute)
        add(attribute, :blank, options) if value.blank?
      end
    end

    # Returns +true+ if an error on the attribute with the given message is
    # present, +false+ otherwise. +message+ is treated the same as for +add+.
    #
    #   person.errors.add :name, :blank
    #   person.errors.added? :name, :blank # => true
    def added?(attribute, message = nil, options = {})
      message = normalize_message(attribute, message, options)
      self[attribute].include? message
    end

    # Returns all the full error messages in an array.
    #
    #   class Person
    #     validates_presence_of :name, :address, :email
    #     validates_length_of :name, in: 5..30
    #   end
    #
    #   person = Person.create(address: '123 First St.')
    #   person.errors.full_messages
    #   # => ["Name is too short (minimum is 5 characters)", "Name can't be blank", "Email can't be blank"]
    def full_messages
      map { |attribute, message| full_message(attribute, message) }
    end

    # Returns a full message for a given attribute.
    #
    #   person.errors.full_message(:name, 'is invalid') # => "Name is invalid"
    def full_message(attribute, message)
      return message if attribute == :base
      attr_name = attribute.to_s.tr('.', '_').humanize
      attr_name = @base.class.human_attribute_name(attribute, :default => attr_name)
      I18n.t(:"errors.format", {
        :default   => "%{attribute} %{message}",
        :attribute => attr_name,
        :message   => message
      })
    end

    # Translates an error message in its default scope
    # (<tt>activemodel.errors.messages</tt>).
    #
    # Error messages are first looked up in <tt>models.MODEL.attributes.ATTRIBUTE.MESSAGE</tt>,
    # if it's not there, it's looked up in <tt>models.MODEL.MESSAGE</tt> and if
    # that is not there also, it returns the translation of the default message
    # (e.g. <tt>activemodel.errors.messages.MESSAGE</tt>). The translated model
    # name, translated attribute name and the value are available for
    # interpolation.
    #
    # When using inheritance in your models, it will check all the inherited
    # models too, but only if the model itself hasn't been found. Say you have
    # <tt>class Admin < User; end</tt> and you wanted the translation for
    # the <tt>:blank</tt> error message for the <tt>title</tt> attribute,
    # it looks for these translations:
    #
    # * <tt>activemodel.errors.models.admin.attributes.title.blank</tt>
    # * <tt>activemodel.errors.models.admin.blank</tt>
    # * <tt>activemodel.errors.models.user.attributes.title.blank</tt>
    # * <tt>activemodel.errors.models.user.blank</tt>
    # * any default you provided through the +options+ hash (in the <tt>activemodel.errors</tt> scope)
    # * <tt>activemodel.errors.messages.blank</tt>
    # * <tt>errors.attributes.title.blank</tt>
    # * <tt>errors.messages.blank</tt>
    def generate_message(attribute, type = :invalid, options = {})
      type = options.delete(:message) if options[:message].is_a?(Symbol)

      if @base.class.respond_to?(:i18n_scope)
        defaults = @base.class.lookup_ancestors.map do |klass|
          [ :"#{@base.class.i18n_scope}.errors.models.#{klass.model_name.i18n_key}.attributes.#{attribute}.#{type}",
            :"#{@base.class.i18n_scope}.errors.models.#{klass.model_name.i18n_key}.#{type}" ]
        end
      else
        defaults = []
      end

      defaults << options.delete(:message)
      defaults << :"#{@base.class.i18n_scope}.errors.messages.#{type}" if @base.class.respond_to?(:i18n_scope)
      defaults << :"errors.attributes.#{attribute}.#{type}"
      defaults << :"errors.messages.#{type}"

      defaults.compact!
      defaults.flatten!

      key = defaults.shift
      value = (attribute != :base ? @base.send(:read_attribute_for_validation, attribute) : nil)

      options = {
        :default => defaults,
        :model => @base.class.model_name.human,
        :attribute => @base.class.human_attribute_name(attribute),
        :value => value
      }.merge!(options)

      I18n.translate(key, options)
    end

  private
    def normalize_message(attribute, message, options)
      message ||= :invalid

      case message
      when Symbol
        generate_message(attribute, message, options.except(*CALLBACKS_OPTIONS))
      when Proc
        message.call
      else
        message
      end
    end
  end

  # Raised when a validation cannot be corrected by end users and are considered
  # exceptional.
  class StrictValidationFailed < StandardError
  end
end<|MERGE_RESOLUTION|>--- conflicted
+++ resolved
@@ -90,20 +90,14 @@
       messages.clear
     end
 
-<<<<<<< HEAD
-    # Do the error messages include an error with key +error+?
-    def include?(attribute)
-      (v = messages[attribute]) && v.any?
-=======
     # Returns +true+ if the error messages include an error for the given key
     # +attribute+, +false+ otherwise.
     #
     #   person.errors.messages        # => { :name => ["can not be nil"] }
     #   person.errors.include?(:name) # => true
     #   person.errors.include?(:age)  # => false
-    def include?(error)
-      (v = messages[error]) && v.any?
->>>>>>> 32c28e82
+    def include?(attribute)
+      (v = messages[attribute]) && v.any?
     end
     # aliases include?
     alias :has_key? :include?
