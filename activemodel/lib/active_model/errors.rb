# -*- coding: utf-8 -*-

require 'active_support/core_ext/array/wrap'
require 'active_support/core_ext/string/inflections'
require 'active_support/core_ext/object/blank'
require 'active_support/ordered_hash'

module ActiveModel
  # == Active Model Errors
  #
  # Provides a modified +OrderedHash+ that you can include in your object
  # for handling error messages and interacting with Action Pack helpers.
  # 
  # A minimal implementation could be:
  # 
  #   class Person
  #   
  #     # Required dependency for ActiveModel::Errors
  #     extend ActiveModel::Naming
  # 
  #     def initialize
  #       @errors = ActiveModel::Errors.new(self)
  #     end
  #   
  #     attr_accessor :name
  #     attr_reader   :errors
  #   
  #     def validate!
  #       errors.add(:name, "can not be nil") if name == nil
  #     end
  #   
  #     # The following methods are needed to be minimally implemented
  #
  #     def read_attribute_for_validation(attr)
  #       send(attr)
  #     end
  #   
  #     def ErrorsPerson.human_attribute_name(attr, options = {})
  #       attr
  #     end
  #   
  #     def ErrorsPerson.lookup_ancestors
  #       [self]
  #     end
  #   
  #   end
  # 
  # The last three methods are required in your object for Errors to be
  # able to generate error messages correctly and also handle multiple
  # languages.  Of course, if you extend your object with ActiveModel::Translations
  # you will not need to implement the last two.  Likewise, using
  # ActiveModel::Validations will handle the validation related methods
  # for you.
  # 
  # The above allows you to do:
  # 
  #   p = Person.new
  #   p.validate!             # => ["can not be nil"]
  #   p.errors.full_messages  # => ["name can not be nil"]
  #   # etc..
  class Errors < ActiveSupport::OrderedHash
    include DeprecatedErrorMethods

    # Pass in the instance of the object that is using the errors object.
    # 
    #   class Person
    #     def initialize
    #       @errors = ActiveModel::Errors.new(self)
    #     end
    #   end
    def initialize(base)
      @base = base
      super()
    end

    alias_method :get, :[]
    alias_method :set, :[]=

    # When passed a symbol or a name of a method, returns an array of errors 
    # for the method.
    # 
    #   p.errors[:name]   #=> ["can not be nil"]
    #   p.errors['name']  #=> ["can not be nil"]
    def [](attribute)
      if errors = get(attribute.to_sym)
        errors
      else
        set(attribute.to_sym, [])
      end
    end

    # Adds to the supplied attribute the supplied error message.
    # 
    #   p.errors[:name] = "must be set"
    #   p.errors[:name] #=> ['must be set']
    def []=(attribute, error)
      self[attribute.to_sym] << error
    end

    # Iterates through each error key, value pair in the error messages hash.
    # Yields the attribute and the error for that attribute.  If the attribute
    # has more than one error message, yields once for each error message.
    # 
    #   p.errors.add(:name, "can't be blank")
    #   p.errors.each do |attribute, errors_array|
    #     # Will yield :name and "can't be blank"
    #   end
    # 
    #   p.errors.add(:name, "must be specified")
    #   p.errors.each do |attribute, errors_array|
    #     # Will yield :name and "can't be blank"
    #     # then yield :name and "must be specified"
    #   end
    def each
      each_key do |attribute|
        self[attribute].each { |error| yield attribute, error }
      end
    end

    # Returns the number of error messages.
    # 
    #   p.errors.add(:name, "can't be blank")
    #   p.errors.size #=> 1
    #   p.errors.add(:name, "must be specified")
    #   p.errors.size #=> 2
    def size
      values.flatten.size
    end

    # Returns an array of error messages, with the attribute name included
    # 
    #   p.errors.add(:name, "can't be blank")
    #   p.errors.add(:name, "must be specified")
    #   p.errors.to_a   #=>   ["name can't be blank", "name must be specified"]
    def to_a
      full_messages
    end

    # Returns the number of error messages.
    #   p.errors.add(:name, "can't be blank")
    #   p.errors.count #=> 1
    #   p.errors.add(:name, "must be specified")
    #   p.errors.count #=> 2
    def count
      to_a.size
    end

    # Returns true if there are any errors, false if not.
    def empty?
      all? { |k, v| v && v.empty? }
    end

    # Returns an xml formatted representation of the Errors hash.
    # 
    #   p.errors.add(:name, "can't be blank")
    #   p.errors.add(:name, "must be specified")
    #   p.errors.to_xml   #=> Produces:
    # 
    #   #  <?xml version=\"1.0\" encoding=\"UTF-8\"?>
    #   #  <errors>
    #   #    <error>name can't be blank</error>
    #   #    <error>name must be specified</error>
    #   #  </errors>
    def to_xml(options={})
      require 'builder' unless defined? ::Builder
      options[:root]    ||= "errors"
      options[:indent]  ||= 2
      options[:builder] ||= ::Builder::XmlMarkup.new(:indent => options[:indent])

      options[:builder].instruct! unless options.delete(:skip_instruct)
      options[:builder].errors do |e|
        to_a.each { |error| e.error(error) }
      end
    end

    # Adds +message+ to the error messages on +attribute+, which will be returned on a call to
    # <tt>on(attribute)</tt> for the same attribute. More than one error can be added to the same
    # +attribute+ in which case an array will be returned on a call to <tt>on(attribute)</tt>.
    # If no +message+ is supplied, <tt>:invalid</tt> is assumed.
    # 
    # If +message+ is a symbol, it will be translated using the appropriate scope (see +translate_error+).
    # If +message+ is a proc, it will be called, allowing for things like <tt>Time.now</tt> to be used within an error.
    def add(attribute, message = nil, options = {})
      message ||= :invalid
      message = generate_message(attribute, message, options) if message.is_a?(Symbol)
      message = message.call if message.is_a?(Proc)
      self[attribute] << message
    end

    # Will add an error message to each of the attributes in +attributes+ that is empty.
    def add_on_empty(attributes, custom_message = nil)
      [attributes].flatten.each do |attribute|
        value = @base.send(:read_attribute_for_validation, attribute)
        is_empty = value.respond_to?(:empty?) ? value.empty? : false
        add(attribute, :empty, :default => custom_message) unless !value.nil? && !is_empty
      end
    end

    # Will add an error message to each of the attributes in +attributes+ that is blank (using Object#blank?).
    def add_on_blank(attributes, custom_message = nil)
      [attributes].flatten.each do |attribute|
        value = @base.send(:read_attribute_for_validation, attribute)
        add(attribute, :blank, :default => custom_message) if value.blank?
      end
    end

    # Returns all the full error messages in an array.
    #
    #   class Company
    #     validates_presence_of :name, :address, :email
    #     validates_length_of :name, :in => 5..30
    #   end
    #
    #   company = Company.create(:address => '123 First St.')
    #   company.errors.full_messages # =>
    #     ["Name is too short (minimum is 5 characters)", "Name can't be blank", "Address can't be blank"]
    def full_messages
      full_messages = []

      each do |attribute, messages|
        messages = Array.wrap(messages)
        next if messages.empty?

        if attribute == :base
          messages.each {|m| full_messages << m }
        else
          attr_name = attribute.to_s.gsub('.', '_').humanize
          attr_name = @base.class.human_attribute_name(attribute, :default => attr_name)
          options = { :default => "%{attribute} %{message}", :attribute => attr_name }

          messages.each do |m|
            full_messages << I18n.t(:"errors.format", options.merge(:message => m))
          end
        end
      end

      full_messages
    end

    # Translates an error message in its default scope 
    # (<tt>activemodel.errors.messages</tt>).
    #
    # Error messages are first looked up in <tt>models.MODEL.attributes.ATTRIBUTE.MESSAGE</tt>, 
    # if it's not there, it's looked up in <tt>models.MODEL.MESSAGE</tt> and if that is not 
    # there also, it returns the translation of the default message 
    # (e.g. <tt>activemodel.errors.messages.MESSAGE</tt>). The translated model name,
    # translated attribute name and the value are available for interpolation.
    #
<<<<<<< HEAD
    # When using inheritence in your models, it will check all the inherited 
    # models too, but only if the model itself hasn't been found. Say you have
    # <tt>class Admin < User; end</tt> and you wanted the translation for 
    # the <tt>:blank</tt> error +message+ for the <tt>title</tt> +attribute+, 
    # it looks for these translations:
=======
    # When using inheritance in your models, it will check all the inherited models too, but only if the model itself
    # hasn't been found. Say you have <tt>class Admin < User; end</tt> and you wanted the translation for the <tt>:blank</tt>
    # error +message+ for the <tt>title</tt> +attribute+, it looks for these translations:
>>>>>>> ed507300
    #
    # <ol>
    # <li><tt>activemodel.errors.models.admin.attributes.title.blank</tt></li>
    # <li><tt>activemodel.errors.models.admin.blank</tt></li>
    # <li><tt>activemodel.errors.models.user.attributes.title.blank</tt></li>
    # <li><tt>activemodel.errors.models.user.blank</tt></li>
    # <li>any default you provided through the +options+ hash (in the activemodel.errors scope)</li>
    # <li><tt>activemodel.errors.messages.blank</tt></li>
    # <li><tt>errors.attributes.title.blank</tt></li>
    # <li><tt>errors.messages.blank</tt></li>
    # </ol>
    def generate_message(attribute, message = :invalid, options = {})
      message, options[:default] = options[:default], message if options[:default].is_a?(Symbol)

      defaults = @base.class.lookup_ancestors.map do |klass|
        [ :"#{@base.class.i18n_scope}.errors.models.#{klass.model_name.underscore}.attributes.#{attribute}.#{message}",
          :"#{@base.class.i18n_scope}.errors.models.#{klass.model_name.underscore}.#{message}" ]
      end

      defaults << options.delete(:default)
      defaults << :"#{@base.class.i18n_scope}.errors.messages.#{message}"
      defaults << :"errors.attributes.#{attribute}.#{message}"
      defaults << :"errors.messages.#{message}"

      defaults.compact!
      defaults.flatten!

      key = defaults.shift
      value = @base.send(:read_attribute_for_validation, attribute)

      options = {
        :default => defaults,
        :model => @base.class.model_name.human,
        :attribute => @base.class.human_attribute_name(attribute),
        :value => value
      }.merge(options)

      I18n.translate(key, options)
    end
  end
end<|MERGE_RESOLUTION|>--- conflicted
+++ resolved
@@ -246,17 +246,11 @@
     # (e.g. <tt>activemodel.errors.messages.MESSAGE</tt>). The translated model name,
     # translated attribute name and the value are available for interpolation.
     #
-<<<<<<< HEAD
-    # When using inheritence in your models, it will check all the inherited 
+    # When using inheritance in your models, it will check all the inherited
     # models too, but only if the model itself hasn't been found. Say you have
     # <tt>class Admin < User; end</tt> and you wanted the translation for 
     # the <tt>:blank</tt> error +message+ for the <tt>title</tt> +attribute+, 
     # it looks for these translations:
-=======
-    # When using inheritance in your models, it will check all the inherited models too, but only if the model itself
-    # hasn't been found. Say you have <tt>class Admin < User; end</tt> and you wanted the translation for the <tt>:blank</tt>
-    # error +message+ for the <tt>title</tt> +attribute+, it looks for these translations:
->>>>>>> ed507300
     #
     # <ol>
     # <li><tt>activemodel.errors.models.admin.attributes.title.blank</tt></li>
