--- conflicted
+++ resolved
@@ -1,4 +1,9 @@
-<<<<<<< HEAD
+*   Correctly pass MySQL options when using structure_dump or structure_load
+
+    Specifically, it fixes an issue when using SSL authentication.
+
+    *Alex Coomans*
+
 *   Fix a bug where using `t.foreign_key` twice with the same `to_table` within
     the same table definition would only create one foreign key.
 
@@ -8,13 +13,6 @@
     clone no longer show as changed attributes in the original object.
 
     *Dominic Cleal*
-=======
-*   Correctly pass MySQL options when using structure_dump or structure_load
-
-    Specifically, it fixes an issue when using SSL authentication.
-
-    *Alex Coomans*
->>>>>>> 7f5be7e3
 
 *   Fix regression when loading fixture files with symbol keys.
 
