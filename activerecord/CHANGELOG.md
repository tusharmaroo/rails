--- conflicted
+++ resolved
@@ -1,14 +1,10 @@
-<<<<<<< HEAD
+*   Ensure SQLite3 statements are closed on errors.
+
+    Fixes: #13631
+
+    *Timur Alperovich*
+
 *   Give ActiveRecord::PredicateBuilder private methods the privacy they deserve
-=======
-*   Ensure SQLite3 statements are closed on errors.
-
-    Fixes: #13631
-
-	*Timur Alperovich*
-
-*   Enable partial indexes for sqlite >= 3.8.0
->>>>>>> 6f16513b
 
     *Hector Satre*
 
