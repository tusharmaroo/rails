require 'date'
require 'bigdecimal'
require 'bigdecimal/util'
require 'active_support/core_ext/benchmark'
require 'active_record/connection_adapters/schema_cache'
require 'active_record/connection_adapters/abstract/schema_dumper'
require 'active_record/connection_adapters/abstract/schema_creation'
require 'monitor'

module ActiveRecord
  module ConnectionAdapters # :nodoc:
    extend ActiveSupport::Autoload

    autoload :Column
    autoload :ConnectionSpecification

    autoload_at 'active_record/connection_adapters/abstract/schema_definitions' do
      autoload :IndexDefinition
      autoload :ColumnDefinition
      autoload :ChangeColumnDefinition
      autoload :TableDefinition
      autoload :Table
      autoload :AlterTable
    end

    autoload_at 'active_record/connection_adapters/abstract/connection_pool' do
      autoload :ConnectionHandler
      autoload :ConnectionManagement
    end

    autoload_under 'abstract' do
      autoload :SchemaStatements
      autoload :DatabaseStatements
      autoload :DatabaseLimits
      autoload :Quoting
      autoload :ConnectionPool
      autoload :QueryCache
      autoload :Savepoints
    end

    autoload_at 'active_record/connection_adapters/abstract/transaction' do
      autoload :ClosedTransaction
      autoload :RealTransaction
      autoload :SavepointTransaction
      autoload :TransactionState
    end

    # Active Record supports multiple database systems. AbstractAdapter and
    # related classes form the abstraction layer which makes this possible.
    # An AbstractAdapter represents a connection to a database, and provides an
    # abstract interface for database-specific functionality such as establishing
    # a connection, escaping values, building the right SQL fragments for ':offset'
    # and ':limit' options, etc.
    #
    # All the concrete database adapters follow the interface laid down in this class.
    # ActiveRecord::Base.connection returns an AbstractAdapter object, which
    # you can use.
    #
    # Most of the methods in the adapter are useful during migrations. Most
    # notably, the instance methods provided by SchemaStatement are very useful.
    class AbstractAdapter
      include Quoting, DatabaseStatements, SchemaStatements
      include DatabaseLimits
      include QueryCache
      include ActiveSupport::Callbacks
      include MonitorMixin
      include ColumnDumper

      SIMPLE_INT = /\A\d+\z/

      define_callbacks :checkout, :checkin

      attr_accessor :visitor, :pool
      attr_reader :schema_cache, :last_use, :in_use, :logger
      alias :in_use? :in_use

      def self.type_cast_config_to_integer(config)
        if config =~ SIMPLE_INT
          config.to_i
        else
          config
        end
      end

      def self.type_cast_config_to_boolean(config)
        if config == "false"
          false
        else
          config
        end
      end

      def initialize(connection, logger = nil, pool = nil) #:nodoc:
        super()

        @connection          = connection
        @in_use              = false
        @instrumenter        = ActiveSupport::Notifications.instrumenter
        @last_use            = false
        @logger              = logger
        @pool                = pool
        @schema_cache        = SchemaCache.new self
        @visitor             = nil
        @prepared_statements = false
      end

      def valid_type?(type)
        true
      end

      def schema_creation
        SchemaCreation.new self
      end

      def lease
        synchronize do
          unless in_use
            @in_use   = true
            @last_use = Time.now
          end
        end
      end

      def schema_cache=(cache)
        cache.connection = self
        @schema_cache = cache
      end

      def expire
        @in_use = false
      end

      def unprepared_visitor
        self.class::BindSubstitution.new self
      end

      def unprepared_statement
        old_prepared_statements, @prepared_statements = @prepared_statements, false
        old_visitor, @visitor = @visitor, unprepared_visitor
        yield
      ensure
        @visitor, @prepared_statements = old_visitor, old_prepared_statements
      end

      # Returns the human-readable name of the adapter. Use mixed case - one
      # can always use downcase if needed.
      def adapter_name
        'Abstract'
      end

      # Does this adapter support migrations? Backend specific, as the
      # abstract adapter always returns +false+.
      def supports_migrations?
        false
      end

      # Can this adapter determine the primary key for tables not attached
      # to an Active Record class, such as join tables? Backend specific, as
      # the abstract adapter always returns +false+.
      def supports_primary_key?
        false
      end

      # Does this adapter support using DISTINCT within COUNT? This is +true+
      # for all adapters except sqlite.
      def supports_count_distinct?
        true
      end

      # Does this adapter support DDL rollbacks in transactions? That is, would
      # CREATE TABLE or ALTER TABLE get rolled back by a transaction? PostgreSQL,
      # SQL Server, and others support this. MySQL and others do not.
      def supports_ddl_transactions?
        false
      end

      def supports_bulk_alter?
        false
      end

      # Does this adapter support savepoints? PostgreSQL and MySQL do,
      # SQLite < 3.6.8 does not.
      def supports_savepoints?
        false
      end

      # Should primary key values be selected from their corresponding
      # sequence before the insert statement? If true, next_sequence_value
      # is called before each insert to set the record's primary key.
      # This is false for all adapters but Firebird.
      def prefetch_primary_key?(table_name = nil)
        false
      end

      # Does this adapter support index sort order?
      def supports_index_sort_order?
        false
      end

      # Does this adapter support partial indices?
      def supports_partial_index?
        false
      end

      # Does this adapter support explain? As of this writing sqlite3,
      # mysql2, and postgresql are the only ones that do.
      def supports_explain?
        false
      end

      # Does this adapter support setting the isolation level for a transaction?
      def supports_transaction_isolation?
        false
      end

      # Does this adapter support database extensions? As of this writing only
      # postgresql does.
      def supports_extensions?
        false
      end

      # This is meant to be implemented by the adapters that support extensions
      def disable_extension(name)
      end

      # This is meant to be implemented by the adapters that support extensions
      def enable_extension(name)
      end

      # A list of extensions, to be filled in by adapters that support them. At
      # the moment only postgresql does.
      def extensions
        []
      end

      # A list of index algorithms, to be filled by adapters that support them.
      # MySQL and PostgreSQL have support for them right now.
      def index_algorithms
        {}
      end

      # QUOTING ==================================================

      # Returns a bind substitution value given a bind +index+ and +column+
      # NOTE: The column param is currently being used by the sqlserver-adapter
      def substitute_at(column, index)
        Arel::Nodes::BindParam.new '?'
      end

      # REFERENTIAL INTEGRITY ====================================

      # Override to turn off referential integrity while executing <tt>&block</tt>.
      def disable_referential_integrity
        yield
      end

      # CONNECTION MANAGEMENT ====================================

      # Checks whether the connection to the database is still active. This includes
      # checking whether the database is actually capable of responding, i.e. whether
      # the connection isn't stale.
      def active?
      end

      # Disconnects from the database if already connected, and establishes a
      # new connection with the database. Implementors should call super if they
      # override the default implementation.
      def reconnect!
        clear_cache!
        reset_transaction
      end

      # Disconnects from the database if already connected. Otherwise, this
      # method does nothing.
      def disconnect!
        clear_cache!
        reset_transaction
      end

      # Reset the state of this connection, directing the DBMS to clear
      # transactions and other connection-related server-side state. Usually a
      # database-dependent operation.
      #
      # The default implementation does nothing; the implementation should be
      # overridden by concrete adapters.
      def reset!
        # this should be overridden by concrete adapters
      end

      ###
      # Clear any caching the database adapter may be doing, for example
      # clearing the prepared statement cache. This is database specific.
      def clear_cache!
        # this should be overridden by concrete adapters
      end

      # Returns true if its required to reload the connection between requests for development mode.
      # This is not the case for Ruby/MySQL and it's not necessary for any adapters except SQLite.
      def requires_reloading?
        false
      end

      # Checks whether the connection to the database is still active (i.e. not stale).
      # This is done under the hood by calling <tt>active?</tt>. If the connection
      # is no longer active, then this method will reconnect to the database.
      def verify!(*ignored)
        reconnect! unless active?
      end

      # Provides access to the underlying database driver for this adapter. For
      # example, this method returns a Mysql object in case of MysqlAdapter,
      # and a PGconn object in case of PostgreSQLAdapter.
      #
      # This is useful for when you need to call a proprietary method such as
      # PostgreSQL's lo_* methods.
      def raw_connection
        @connection
      end

      def open_transactions
        @transaction.number
      end

      def create_savepoint(name = nil)
      end

      def rollback_to_savepoint(name = nil)
      end

      def release_savepoint(name = nil)
      end

      def case_sensitive_modifier(node)
        node
      end

      def case_insensitive_comparison(table, attribute, column, value)
        table[attribute].lower.eq(table.lower(value))
      end

      def current_savepoint_name
        "active_record_#{open_transactions}"
      end

      # Check the connection back in to the connection pool
      def close
        pool.checkin self
      end

      protected

<<<<<<< HEAD
      def log(sql, name = StringPool::SQL, binds = [], statement_name = nil)
=======
      def translate_exception_class(e, sql)
        message = "#{e.class.name}: #{e.message}: #{sql}"
        @logger.error message if @logger
        exception = translate_exception(e, message)
        exception.set_backtrace e.backtrace
        exception
      end

      def log(sql, name = "SQL", binds = [], statement_name = nil)
>>>>>>> c438c617
        @instrumenter.instrument(
          "sql.active_record",
          :sql            => sql,
          :name           => name,
          :connection_id  => object_id,
          :statement_name => statement_name,
          :binds          => binds) { yield }
      rescue => e
        raise translate_exception_class(e, sql)
      end

      def translate_exception(exception, message)
        # override in derived class
        ActiveRecord::StatementInvalid.new(message, exception)
      end

      def without_prepared_statement?(binds)
        !@prepared_statements || binds.empty?
      end
    end
  end
end<|MERGE_RESOLUTION|>--- conflicted
+++ resolved
@@ -349,9 +349,6 @@
 
       protected
 
-<<<<<<< HEAD
-      def log(sql, name = StringPool::SQL, binds = [], statement_name = nil)
-=======
       def translate_exception_class(e, sql)
         message = "#{e.class.name}: #{e.message}: #{sql}"
         @logger.error message if @logger
@@ -360,8 +357,7 @@
         exception
       end
 
-      def log(sql, name = "SQL", binds = [], statement_name = nil)
->>>>>>> c438c617
+      def log(sql, name = StringPool::SQL, binds = [], statement_name = nil)
         @instrumenter.instrument(
           "sql.active_record",
           :sql            => sql,
