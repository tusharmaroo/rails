--- conflicted
+++ resolved
@@ -72,27 +72,11 @@
           "DROP FOREIGN KEY #{name}"
         end
 
-<<<<<<< HEAD
-=======
-        def visit_TableDefinition(o)
-          name = o.name
-          create_sql = "CREATE#{' TEMPORARY' if o.temporary} TABLE #{quote_table_name(name)} "
-
-          statements = o.columns.map { |c| accept c }
-          statements.concat(o.indexes.map { |column_name, options| index_in_create(name, column_name, options) })
-
-          create_sql << "(#{statements.join(', ')}) " if statements.present?
-          create_sql << "#{o.options}"
-          create_sql << " AS #{@conn.to_sql(o.as)}" if o.as
-          create_sql
-        end
-
         def visit_ColumnDefinition(o)
           o.sql_type = type_to_sql(o.type, o.limit, o.precision, o.scale, o.unsigned)
           super
         end
 
->>>>>>> dfeb3ee7
         def visit_AddColumnDefinition(o)
           add_column_position!(super, column_options(o.column))
         end
