--- conflicted
+++ resolved
@@ -565,14 +565,9 @@
           raise "Your version of PostgreSQL (#{postgresql_version}) is too old, please upgrade!"
         end
 
-<<<<<<< HEAD
-        initialize_type_map
-        @local_tz = execute('SHOW TIME ZONE', StringPool::SCHEMA).first["TimeZone"]
-=======
         @type_map = OID::TypeMap.new
         initialize_type_map(type_map)
-        @local_tz = execute('SHOW TIME ZONE', 'SCHEMA').first["TimeZone"]
->>>>>>> 752f9fed
+        @local_tz = execute('SHOW TIME ZONE', StringPool::SCHEMA).first["TimeZone"]
         @use_insert_returning = @config.key?(:insert_returning) ? self.class.type_cast_config_to_boolean(@config[:insert_returning]) : true
       end
 
@@ -753,13 +748,8 @@
           initialize_type_map(type_map)
         end
 
-<<<<<<< HEAD
-        def initialize_type_map
+        def initialize_type_map(type_map)
           result = execute('SELECT oid, typname, typelem, typdelim, typinput FROM pg_type', StringPool::SCHEMA)
-=======
-        def initialize_type_map(type_map)
-          result = execute('SELECT oid, typname, typelem, typdelim, typinput FROM pg_type', 'SCHEMA')
->>>>>>> 752f9fed
           leaves, nodes = result.partition { |row| row['typelem'] == '0' }
 
           # populate the leaf nodes
