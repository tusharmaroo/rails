--- conflicted
+++ resolved
@@ -140,39 +140,23 @@
   def test_replace_order_is_preserved
     posts(:welcome).people.clear
     posts(:welcome).people = [people(:david), people(:michael)]
-<<<<<<< HEAD
-    assert_equal [people(:david).id, people(:michael).id], posts(:welcome).readers.all(:order => 'id').map(&:person_id)
-=======
     assert_equal [people(:david).id, people(:michael).id], posts(:welcome).readers.order('id').map(&:person_id)
->>>>>>> b354496b
 
     # Test the inverse order in case the first success was a coincidence
     posts(:welcome).people.clear
     posts(:welcome).people = [people(:michael), people(:david)]
-<<<<<<< HEAD
-    assert_equal [people(:michael).id, people(:david).id], posts(:welcome).readers.all(:order => 'id').map(&:person_id)
-=======
     assert_equal [people(:michael).id, people(:david).id], posts(:welcome).readers.order('id').map(&:person_id)
->>>>>>> b354496b
   end
 
   def test_replace_by_id_order_is_preserved
     posts(:welcome).people.clear
     posts(:welcome).person_ids = [people(:david).id, people(:michael).id]
-<<<<<<< HEAD
-    assert_equal [people(:david).id, people(:michael).id], posts(:welcome).readers.all(:order => 'id').map(&:person_id)
-=======
     assert_equal [people(:david).id, people(:michael).id], posts(:welcome).readers.order('id').map(&:person_id)
->>>>>>> b354496b
 
     # Test the inverse order in case the first success was a coincidence
     posts(:welcome).people.clear
     posts(:welcome).person_ids = [people(:michael).id, people(:david).id]
-<<<<<<< HEAD
-    assert_equal [people(:michael).id, people(:david).id], posts(:welcome).readers.all(:order => 'id').map(&:person_id)
-=======
     assert_equal [people(:michael).id, people(:david).id], posts(:welcome).readers.order('id').map(&:person_id)
->>>>>>> b354496b
   end
 
   def test_associate_with_create
