<<<<<<< HEAD
*   Make ActiveSupport::Logger Fiber-safe. Fixes #36752.

    Use `Fiber.current.__id__` in `ActiveSupport::Logger#local_level=` in order
    to make log level local to Ruby Fibers in addition to Threads.

    Example:

        logger = ActiveSupport::Logger.new(STDOUT)
        logger.level = 1
        p "Main is debug? #{logger.debug?}"

        Fiber.new {
          logger.local_level = 0
          p "Thread is debug? #{logger.debug?}"
        }.resume

        p "Main is debug? #{logger.debug?}"

    Before:

        Main is debug? false
        Thread is debug? true
        Main is debug? true

    After:

        Main is debug? false
        Thread is debug? true
        Main is debug? false

    *Alexander Varnin*

*   Allow the `on_rotation` proc used when decrypting/verifying a message to be
    passed at the constructor level.

    Before:

        crypt = ActiveSupport::MessageEncryptor.new('long_secret')
        crypt.decrypt_and_verify(encrypted_message, on_rotation: proc { ... })
        crypt.decrypt_and_verify(another_encrypted_message, on_rotation: proc { ... })

    After:

        crypt = ActiveSupport::MessageEncryptor.new('long_secret', on_rotation: proc { ... })
        crypt.decrypt_and_verify(encrypted_message)
        crypt.decrypt_and_verify(another_encrypted_message)

    *Edouard Chin*
=======
*   Add `compact_blank` for those times when you want to remove #blank? values from
    an Enumerable (also `compact_blank!` on Hash, Array, ActionController::Parameters)

    *Dana Sherson*
>>>>>>> 459657a9

*   `delegate_missing_to` would raise a `DelegationError` if the object
    delegated to was `nil`. Now the `allow_nil` option has been added to enable
    the user to specify they want `nil` returned in this case.

    *Matthew Tanous*

*   `truncate` would return the original string if it was too short to be truncated
    and a frozen string if it were long enough to be truncated. Now truncate will
    consistently return an unfrozen string regardless. This behavior is consistent
    with `gsub` and `strip`.

    Before:

        'foobar'.truncate(5).frozen?
        # => true
        'foobar'.truncate(6).frozen?
        # => false

    After:

        'foobar'.truncate(5).frozen?
        # => false
        'foobar'.truncate(6).frozen?
        # => false

    *Jordan Thomas*


Please check [6-0-stable](https://github.com/rails/rails/blob/6-0-stable/activesupport/CHANGELOG.md) for previous changes.<|MERGE_RESOLUTION|>--- conflicted
+++ resolved
@@ -1,4 +1,8 @@
-<<<<<<< HEAD
+*   Add `compact_blank` for those times when you want to remove #blank? values from
+    an Enumerable (also `compact_blank!` on Hash, Array, ActionController::Parameters)
+
+    *Dana Sherson*
+
 *   Make ActiveSupport::Logger Fiber-safe. Fixes #36752.
 
     Use `Fiber.current.__id__` in `ActiveSupport::Logger#local_level=` in order
@@ -47,12 +51,6 @@
         crypt.decrypt_and_verify(another_encrypted_message)
 
     *Edouard Chin*
-=======
-*   Add `compact_blank` for those times when you want to remove #blank? values from
-    an Enumerable (also `compact_blank!` on Hash, Array, ActionController::Parameters)
-
-    *Dana Sherson*
->>>>>>> 459657a9
 
 *   `delegate_missing_to` would raise a `DelegationError` if the object
     delegated to was `nil`. Now the `allow_nil` option has been added to enable
