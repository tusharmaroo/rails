--- conflicted
+++ resolved
@@ -1,4 +1,8 @@
-<<<<<<< HEAD
+*   Initialize git repo when generating new app, if option `--skip-git`
+    is not provided.
+
+    *Dino Maric*
+
 *   Install Byebug gem as default in Windows (mingw and x64_mingw) platform.
 
     *Junichi Ito*
@@ -6,12 +10,6 @@
 *   Make every Rails command work within engines.
 
     *Sean Collins*, *Yuji Yaginuma*
-=======
-*   Initialize git repo when generating new app, if option `--skip-git`
-    is not provided.
-
-    *Dino Maric*
->>>>>>> 8989a505
 
 *   Don't generate HTML/ERB templates for scaffold controller with `--api` flag.
 
